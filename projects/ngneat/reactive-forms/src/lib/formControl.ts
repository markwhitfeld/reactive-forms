import { FormControl as NgFormControl } from '@angular/forms';
import { isObservable, Observable, Subject, Subscription } from 'rxjs';
import { distinctUntilChanged } from 'rxjs/operators';
import {
  controlDisabled$,
  controlDisabledWhile,
  controlEnabled$,
  controlEnabledWhile,
  controlErrorChanges$,
  controlStatusChanges$,
  controlValueChanges$,
  disableControl,
  enableControl,
  hasErrorAndDirty,
  hasErrorAndTouched,
  mergeControlValidators,
  selectControlValue$,
  validateControlOn
} from './control-actions';
import {
  AbstractControlOptions,
  AsyncValidatorFn,
  ControlOptions,
  ExtractStrings,
  LimitedControlOptions,
  ValidationErrors,
  ValidatorFn
} from './types';
import { coerceArray, isFunction } from './utils';

export class FormControl<T = any, E extends object = ValidationErrors> extends NgFormControl {
  value: T;
  errors: ValidationErrors<E> | null;

  private touchChanges = new Subject<boolean>();
  private dirtyChanges = new Subject<boolean>();

  touchChanges$ = this.touchChanges.asObservable().pipe(distinctUntilChanged());
  dirtyChanges$ = this.dirtyChanges.asObservable().pipe(distinctUntilChanged());

  valueChanges$ = controlValueChanges$(this);
  disabledChanges$ = controlDisabled$(this);
  enabledChanges$ = controlEnabled$(this);
  statusChanges$ = controlStatusChanges$(this);
  errorChanges$ = controlErrorChanges$<T, E>(this);

  constructor(
    formState?: T | { value: T; disabled: boolean },
    validatorOrOpts?: ValidatorFn<T> | ValidatorFn<T>[] | AbstractControlOptions<T> | null,
    asyncValidator?: AsyncValidatorFn<T> | AsyncValidatorFn<T>[] | null
  ) {
    super(formState, validatorOrOpts, asyncValidator);
  }

<<<<<<< HEAD
  connect(observable: Observable<T>, options?: ControlOptions): Subscription {
    return observable.subscribe(value => this.patchValue(value, options));
  }

=======
>>>>>>> 3ed1c1d1
  select<R>(mapFn: (state: T) => R): Observable<R> {
    return selectControlValue$(this, mapFn);
  }

  setValue(valueOrObservable: Observable<T>, options?: ControlOptions): Subscription;
  setValue(valueOrObservable: T, options?: ControlOptions): void;
  setValue(valueOrObservable: T | Observable<T>, options?: ControlOptions): Subscription | void {
    if (isObservable(valueOrObservable)) {
      return valueOrObservable.subscribe(value => super.setValue(value, options));
    } else {
      super.setValue(valueOrObservable, options);
    }
  }

  patchValue(valueOrObservable: Observable<T>, options?: ControlOptions): Subscription;
  patchValue(valueOrObservable: (state: T) => T, options?: ControlOptions): void;
  patchValue(valueOrObservable: T, options?: ControlOptions): void;
  patchValue(valueOrObservable: T | Observable<T> | ((state: T) => T), options?: ControlOptions): Subscription | void {
    if (isObservable(valueOrObservable)) {
      return valueOrObservable.subscribe(value => super.patchValue(value, options));
    } else {
      let value = valueOrObservable;
      if (isFunction(valueOrObservable)) {
        value = valueOrObservable(this.value);
      }
      super.patchValue(value, options);
    }
  }

  disabledWhile(observable: Observable<boolean>, options?: ControlOptions) {
    return controlDisabledWhile(this, observable, options);
  }

  enableWhile(observable: Observable<boolean>, options?: ControlOptions) {
    return controlEnabledWhile(this, observable, options);
  }

  mergeValidators(validators: ValidatorFn<T> | ValidatorFn<T>[]) {
    mergeControlValidators(this, validators);
  }

  mergeAsyncValidators(validators: AsyncValidatorFn<T> | AsyncValidatorFn<T>[]) {
    this.setAsyncValidators([this.asyncValidator, ...coerceArray(validators)]);
    this.updateValueAndValidity();
  }

  markAsTouched(opts?: { onlySelf?: boolean }): void {
    super.markAsTouched(opts);
    this.touchChanges.next(true);
  }

  markAsUntouched(opts?: { onlySelf?: boolean }): void {
    super.markAsUntouched(opts);
    this.touchChanges.next(false);
  }

  markAsPristine(opts?: { onlySelf?: boolean }): void {
    super.markAsPristine(opts);
    this.dirtyChanges.next(false);
  }

  markAsDirty(opts?: { onlySelf?: boolean }): void {
    super.markAsDirty(opts);
    this.dirtyChanges.next(true);
  }

  markAllAsDirty(): void {
    this.markAsDirty({ onlySelf: true });
  }

  reset(formState?: T, options?: LimitedControlOptions): void {
    super.reset(formState, options);
  }

  setValidators(newValidator: ValidatorFn<T> | ValidatorFn<T>[] | null): void {
    super.setValidators(newValidator);
    super.updateValueAndValidity();
  }

  setAsyncValidators(newValidator: AsyncValidatorFn<T> | AsyncValidatorFn<T>[] | null): void {
    super.setAsyncValidators(newValidator);
    super.updateValueAndValidity();
  }

  validateOn(observableValidation: Observable<null | object>) {
    return validateControlOn(this, observableValidation);
  }

  getError<K extends ExtractStrings<E> = any>(errorCode: K) {
    return super.getError(errorCode) as E[K] | null;
  }

  hasError<K extends ExtractStrings<E>>(errorCode: K) {
    return super.hasError(errorCode);
  }

  setErrors(errors: ValidationErrors | null, opts: { emitEvent?: boolean } = {}) {
    return super.setErrors(errors, opts);
  }

  hasErrorAndTouched<K extends ExtractStrings<E> = any>(error: K): boolean {
    return hasErrorAndTouched(this, error);
  }

  hasErrorAndDirty<K extends ExtractStrings<E> = any>(error: K): boolean {
    return hasErrorAndDirty(this, error);
  }

  setEnable(enable = true, opts?: LimitedControlOptions) {
    enableControl(this, enable, opts);
  }

  setDisable(disable = true, opts?: LimitedControlOptions) {
    disableControl(this, disable, opts);
  }
}<|MERGE_RESOLUTION|>--- conflicted
+++ resolved
@@ -52,13 +52,6 @@
     super(formState, validatorOrOpts, asyncValidator);
   }
 
-<<<<<<< HEAD
-  connect(observable: Observable<T>, options?: ControlOptions): Subscription {
-    return observable.subscribe(value => this.patchValue(value, options));
-  }
-
-=======
->>>>>>> 3ed1c1d1
   select<R>(mapFn: (state: T) => R): Observable<R> {
     return selectControlValue$(this, mapFn);
   }
