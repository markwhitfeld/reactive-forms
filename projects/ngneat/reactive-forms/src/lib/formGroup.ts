import { FormGroup as NgFormGroup } from '@angular/forms';
import { isObservable, Observable, Subject, Subscription } from 'rxjs';
import { distinctUntilChanged } from 'rxjs/operators';
import {
  connectControl,
  controlDisabled$,
  controlDisabledWhile,
  controlEnabled$,
  controlEnabledWhile,
  controlErrorChanges$,
  controlStatusChanges$,
  controlValueChanges$,
  disableControl,
  enableControl,
  hasErrorAndDirty,
  hasErrorAndTouched,
  markAllDirty,
  mergeControlValidators,
  selectControlValue$,
  validateControlOn
} from './control-actions';
import {
  AbstractControl,
  AbstractControlOptions,
  AsyncValidatorFn,
  ControlOptions,
  ExtendedAbstractControl,
  ExtractStrings,
  LimitedControlOptions,
  ValidatorFn,
  ValidationErrors
} from './types';
import { isFunction } from './utils';

export class FormGroup<T = any, E extends object = ValidationErrors> extends NgFormGroup {
  value: T;
  errors: ValidationErrors<E> | null;

  private touchChanges = new Subject<boolean>();
  private dirtyChanges = new Subject<boolean>();

  touchChanges$ = this.touchChanges.asObservable().pipe(distinctUntilChanged());
  dirtyChanges$ = this.dirtyChanges.asObservable().pipe(distinctUntilChanged());

  valueChanges$ = controlValueChanges$(this);
  disabledChanges$ = controlDisabled$(this);
  enabledChanges$ = controlEnabled$(this);
  statusChanges$ = controlStatusChanges$(this);
  errorChanges$ = controlErrorChanges$(this);

  constructor(
    public controls: { [K in keyof T]: AbstractControl<T[K]> },
    validatorOrOpts?: ValidatorFn<T> | ValidatorFn<T>[] | AbstractControlOptions<T> | null,
    asyncValidator?: AsyncValidatorFn<T> | AsyncValidatorFn<T>[] | null
  ) {
    super(controls, validatorOrOpts, asyncValidator);
  }

  connect(observable: Observable<Partial<T>>, options?: ControlOptions) {
    return connectControl(this, observable, options);
  }

  select<R>(mapFn: (state: T) => R): Observable<R> {
    return selectControlValue$(this, mapFn);
  }

  getRawValue(): T {
    return super.getRawValue();
  }

  getControl<P1 extends keyof T>(prop1: P1): ExtendedAbstractControl<T[P1]>;
  getControl<P1 extends keyof T, P2 extends keyof T[P1]>(prop1: P1, prop2: P2): ExtendedAbstractControl<T[P1][P2]>;
  getControl<P1 extends keyof T, P2 extends keyof T[P1], P3 extends keyof T[P1][P2]>(
    prop1: P1,
    prop2: P2,
    prop3: P3
  ): ExtendedAbstractControl<T[P1][P2][P3]>;
  getControl<P1 extends keyof T, P2 extends keyof T[P1], P3 extends keyof T[P1][P2], P4 extends keyof T[P1][P2][P3]>(
    prop1: P1,
    prop2: P2,
    prop3: P3,
    prop4: P4
  ): ExtendedAbstractControl<T[P1][P2][P3][P4]>;
  getControl(...names: any): any {
    return this.get(names.join('.'));
  }

  addControl<K extends ExtractStrings<T>>(name: K, control: ExtendedAbstractControl<T[K]>): void {
    super.addControl(name, control);
  }

  removeControl(name: ExtractStrings<T>): void {
    super.removeControl(name);
  }

  contains(controlName: ExtractStrings<T>): boolean {
    return super.contains(controlName);
  }

  setControl<K extends ExtractStrings<T>>(name: K, control: ExtendedAbstractControl<T[K]>): void {
    super.setControl(name, control);
  }

  setValue(valueOrObservable: Observable<T>, options?: LimitedControlOptions): Subscription;
  setValue(valueOrObservable: T, options?: LimitedControlOptions): void;
  setValue(valueOrObservable: T | Observable<T>, options?: LimitedControlOptions): Subscription | void {
    if (isObservable(valueOrObservable)) {
      return valueOrObservable.subscribe(value => super.setValue(value, options));
    } else {
      super.setValue(valueOrObservable, options);
    }
  }

  patchValue(valueOrObservable: Observable<Partial<T>>, options?: LimitedControlOptions): Subscription;
  patchValue(valueOrObservable: Partial<T>, options?: LimitedControlOptions): void;
  patchValue(valueOrObservable: (state: T) => T, options?: ControlOptions): void;
  patchValue(
    valueOrObservable: Partial<T> | Observable<Partial<T>> | ((state: T) => T),
    options?: LimitedControlOptions
  ): Subscription | void {
    if (isObservable(valueOrObservable)) {
      return valueOrObservable.subscribe(value => super.patchValue(value, options));
    } else {
      let value = valueOrObservable;
      if (isFunction(valueOrObservable)) {
        value = valueOrObservable(this.value);
      }
      super.patchValue(value, options);
    }
  }

  disabledWhile(observable: Observable<boolean>, options?: ControlOptions) {
    return controlDisabledWhile(this, observable, options);
  }

  enableWhile(observable: Observable<boolean>, options?: ControlOptions) {
    return controlEnabledWhile(this, observable, options);
  }

  mergeValidators(validators: ValidatorFn<T> | ValidatorFn<T>[]) {
    mergeControlValidators(this, validators);
  }

  mergeAsyncValidators(validators: AsyncValidatorFn<T> | AsyncValidatorFn<T>[]) {
    this.setAsyncValidators([this.asyncValidator, ...coerceArray(validators)]);
    this.updateValueAndValidity();
  }

  markAsTouched(opts?: { onlySelf?: boolean }): void {
    super.markAsTouched(opts);
    this.touchChanges.next(true);
  }

  markAsUntouched(opts?: { onlySelf?: boolean }): void {
    super.markAsUntouched(opts);
    this.touchChanges.next(false);
  }

  markAsPristine(opts?: { onlySelf?: boolean }): void {
    super.markAsPristine(opts);
    this.dirtyChanges.next(false);
  }

  markAsDirty(opts?: { onlySelf?: boolean }): void {
    super.markAsDirty(opts);
    this.dirtyChanges.next(true);
  }

  markAllAsDirty(): void {
    markAllDirty(this);
  }

  reset(formState?: T, options?: LimitedControlOptions): void {
    super.reset(formState, options);
  }

  setValidators(newValidator: ValidatorFn<T> | ValidatorFn<T>[] | null): void {
    super.setValidators(newValidator);
    super.updateValueAndValidity();
  }

  setAsyncValidators(newValidator: AsyncValidatorFn<T> | AsyncValidatorFn<T>[] | null): void {
    super.setAsyncValidators(newValidator);
    super.updateValueAndValidity();
  }

  validateOn(observableValidation: Observable<null | object>) {
    return validateControlOn(this, observableValidation);
  }

  hasError<K extends ExtractStrings<E>>(errorCode: K, path?: Array<string | number> | string) {
    return super.hasError(errorCode, path);
  }

  setErrors(errors: ValidationErrors | null, opts: { emitEvent?: boolean } = {}) {
    return super.setErrors(errors, opts);
  }

  getError(errorCode: ExtractStrings<E>, path?: Array<string | number> | string) {
    return super.getError(errorCode, path);
  }

  hasErrorAndTouched<P1 extends keyof T>(error: ExtractStrings<E>, prop1?: P1): boolean;
  hasErrorAndTouched<P1 extends keyof T, P2 extends keyof T[P1]>(
    error: ExtractStrings<E>,
    prop1?: P1,
    prop2?: P2
  ): boolean;
  hasErrorAndTouched<P1 extends keyof T, P2 extends keyof T[P1], P3 extends keyof T[P1][P2]>(
    error: ExtractStrings<E>,
    prop1?: P1,
    prop2?: P2,
    prop3?: P3
  ): boolean;
  hasErrorAndTouched<
    P1 extends keyof T,
    P2 extends keyof T[P1],
    P3 extends keyof T[P1][P2],
    P4 extends keyof T[P1][P2][P3]
<<<<<<< HEAD
  >(error: string, prop1?: P1, prop2?: P2, prop3?: P3, prop4?: P4): boolean;
  hasErrorAndTouched(error: string, ...path: any): boolean {
    return hasErrorAndTouched(this, error, ...path);
=======
  >(error: ExtractStrings<E>, prop1?: P1, prop2?: P2, prop3?: P3, prop4?: P4): boolean;
  hasErrorAndTouched(error: any, ...path: any): any {
    const hasError = this.hasError(error, path.length === 0 ? undefined : path);
    return hasError && this.touched;
>>>>>>> efdea78d
  }

  hasErrorAndDirty<P1 extends keyof T>(error: ExtractStrings<E>, prop1?: P1): boolean;
  hasErrorAndDirty<P1 extends keyof T, P2 extends keyof T[P1]>(
    error: ExtractStrings<E>,
    prop1?: P1,
    prop2?: P2
  ): boolean;
  hasErrorAndDirty<P1 extends keyof T, P2 extends keyof T[P1], P3 extends keyof T[P1][P2]>(
    error: ExtractStrings<E>,
    prop1?: P1,
    prop2?: P2,
    prop3?: P3
  ): boolean;
  hasErrorAndDirty<
    P1 extends keyof T,
    P2 extends keyof T[P1],
    P3 extends keyof T[P1][P2],
    P4 extends keyof T[P1][P2][P3]
<<<<<<< HEAD
  >(error: string, prop1?: P1, prop2?: P2, prop3?: P3, prop4?: P4): boolean;
  hasErrorAndDirty(error: string, ...path: any): boolean {
    return hasErrorAndDirty(this, error, ...path);
=======
  >(error: ExtractStrings<E>, prop1?: P1, prop2?: P2, prop3?: P3, prop4?: P4): boolean;
  hasErrorAndDirty(error: any, ...path: any): any {
    const hasError = this.hasError(error, path.length === 0 ? undefined : path);
    return hasError && this.dirty;
>>>>>>> efdea78d
  }

  setEnable(enable = true, opts?: LimitedControlOptions) {
    enableControl(this, enable, opts);
  }

  setDisable(disable = true, opts?: LimitedControlOptions) {
    disableControl(this, disable, opts);
  }
}<|MERGE_RESOLUTION|>--- conflicted
+++ resolved
@@ -19,6 +19,7 @@
   selectControlValue$,
   validateControlOn
 } from './control-actions';
+import { FormControl } from './formControl';
 import {
   AbstractControl,
   AbstractControlOptions,
@@ -27,10 +28,10 @@
   ExtendedAbstractControl,
   ExtractStrings,
   LimitedControlOptions,
-  ValidatorFn,
-  ValidationErrors
+  ValidationErrors,
+  ValidatorFn
 } from './types';
-import { isFunction } from './utils';
+import { coerceArray, isFunction } from './utils';
 
 export class FormGroup<T = any, E extends object = ValidationErrors> extends NgFormGroup {
   value: T;
@@ -46,7 +47,7 @@
   disabledChanges$ = controlDisabled$(this);
   enabledChanges$ = controlEnabled$(this);
   statusChanges$ = controlStatusChanges$(this);
-  errorChanges$ = controlErrorChanges$(this);
+  errorChanges$ = controlErrorChanges$<T, E>(this);
 
   constructor(
     public controls: { [K in keyof T]: AbstractControl<T[K]> },
@@ -217,16 +218,9 @@
     P2 extends keyof T[P1],
     P3 extends keyof T[P1][P2],
     P4 extends keyof T[P1][P2][P3]
-<<<<<<< HEAD
-  >(error: string, prop1?: P1, prop2?: P2, prop3?: P3, prop4?: P4): boolean;
-  hasErrorAndTouched(error: string, ...path: any): boolean {
+  >(error: ExtractStrings<E>, prop1?: P1, prop2?: P2, prop3?: P3, prop4?: P4): boolean;
+  hasErrorAndTouched(error: any, ...path: any): boolean {
     return hasErrorAndTouched(this, error, ...path);
-=======
-  >(error: ExtractStrings<E>, prop1?: P1, prop2?: P2, prop3?: P3, prop4?: P4): boolean;
-  hasErrorAndTouched(error: any, ...path: any): any {
-    const hasError = this.hasError(error, path.length === 0 ? undefined : path);
-    return hasError && this.touched;
->>>>>>> efdea78d
   }
 
   hasErrorAndDirty<P1 extends keyof T>(error: ExtractStrings<E>, prop1?: P1): boolean;
@@ -246,16 +240,9 @@
     P2 extends keyof T[P1],
     P3 extends keyof T[P1][P2],
     P4 extends keyof T[P1][P2][P3]
-<<<<<<< HEAD
-  >(error: string, prop1?: P1, prop2?: P2, prop3?: P3, prop4?: P4): boolean;
-  hasErrorAndDirty(error: string, ...path: any): boolean {
+  >(error: ExtractStrings<E>, prop1?: P1, prop2?: P2, prop3?: P3, prop4?: P4): boolean;
+  hasErrorAndDirty(error: any, ...path: any): boolean {
     return hasErrorAndDirty(this, error, ...path);
-=======
-  >(error: ExtractStrings<E>, prop1?: P1, prop2?: P2, prop3?: P3, prop4?: P4): boolean;
-  hasErrorAndDirty(error: any, ...path: any): any {
-    const hasError = this.hasError(error, path.length === 0 ? undefined : path);
-    return hasError && this.dirty;
->>>>>>> efdea78d
   }
 
   setEnable(enable = true, opts?: LimitedControlOptions) {
@@ -265,4 +252,16 @@
   setDisable(disable = true, opts?: LimitedControlOptions) {
     disableControl(this, disable, opts);
   }
-}+}
+
+interface User {
+  name: string;
+  id: number;
+}
+
+interface Errors {
+  required: boolean;
+  minlength: number;
+}
+
+const group = new FormGroup<User, Errors>({ name: new FormControl('Dan'), id: new FormControl(1) });